---
description: "The Deal Log is the home page of the app and the first page you land on when you log in The Deal Log lists the deals that have been created in your account a..."
title: "Deal Log "
---

The Deal Log is the home page of the app and the first page you land on when you log in. The Deal Log lists the deals that have been created in your account and includes columns with the information about those deals that you choose to see.  

### **Settings**

To manage the way the deal log is displayed, click the settings button in the upper right area of the screen next to the search bar.

<<<<<<< HEAD

<Frame caption="Deal log interface showing search bar, settings button, and deal details.">
  <img src="/images/rediq/4546a56f82cc70816dc34575fed781be9114e0ef.png" alt="Settings_button_on_Deal_log.png" />
=======
<Frame>
  ![Settings_button_on_Deal_log.png](/images/rediq/4546a56f82cc70816dc34575fed781be9114e0ef.png)
>>>>>>> 867512ad
</Frame>

You can group deals by one specific category, and then choose less or more information to view in the deal log’s display columns. 

### **Save a View**

Use the checkbox in the bottom left to save settings for next visit will be selected.  This means every time the you log into redIQ, the deal log will appear with these settings in place. 

<<<<<<< HEAD

<Frame caption="Settings menu for customizing Deal Log display options.">
  <img src="/images/rediq/9167c0fbce67a2ba5ad4a814f15625694c46dda7.png" alt="Deal_Log_Settings_Window.png" />
=======
<Frame>
  ![Deal_Log_Settings_Window.png](/images/rediq/9167c0fbce67a2ba5ad4a814f15625694c46dda7.png)
>>>>>>> 867512ad
</Frame>

### **Filtering**

You can group deals by several categories, choosing multiple options in each category if needed.  Then, toward the upper right, you can Save Filters, this way your deal log only populates information according to your filters: 

![Screenshot_2020-10-21_141256.png](/images/rediq/faaf998833788aad0e74aa639cfd307d8195cf13.png)

<Tip>
  **Part of a large team?**  Consider setting a Filter with only your name, or your immediate team member’s names, listed in Assigned To.  This way, when you login, you’ll only see your team’s deal log activity. You’ll still have access to all of the data within your account, however a simplified view makes it easier to jump into your workflow.
</Tip>

###  **Searching**

There is a search bar at the top of the deal log screen where you can search for a deal by name at any time.  Whether you have a filter on or not, you can always easily jump to your deal by searching for it by name.

<<<<<<< HEAD

<Frame caption="Search bar for filtering deals by name in the Deals section.">
  <img src="/images/rediq/a8d7d235de265f0366edf8e576d872dc22aa3dee.png" alt="Deal_Log_Search.png" />
=======
<Frame>
  ![Deal_Log_Search.png](/images/rediq/a8d7d235de265f0366edf8e576d872dc22aa3dee.png)
>>>>>>> 867512ad
</Frame><|MERGE_RESOLUTION|>--- conflicted
+++ resolved
@@ -9,14 +9,9 @@
 
 To manage the way the deal log is displayed, click the settings button in the upper right area of the screen next to the search bar.
 
-<<<<<<< HEAD
 
 <Frame caption="Deal log interface showing search bar, settings button, and deal details.">
   <img src="/images/rediq/4546a56f82cc70816dc34575fed781be9114e0ef.png" alt="Settings_button_on_Deal_log.png" />
-=======
-<Frame>
-  ![Settings_button_on_Deal_log.png](/images/rediq/4546a56f82cc70816dc34575fed781be9114e0ef.png)
->>>>>>> 867512ad
 </Frame>
 
 You can group deals by one specific category, and then choose less or more information to view in the deal log’s display columns. 
@@ -25,14 +20,9 @@
 
 Use the checkbox in the bottom left to save settings for next visit will be selected.  This means every time the you log into redIQ, the deal log will appear with these settings in place. 
 
-<<<<<<< HEAD
 
 <Frame caption="Settings menu for customizing Deal Log display options.">
   <img src="/images/rediq/9167c0fbce67a2ba5ad4a814f15625694c46dda7.png" alt="Deal_Log_Settings_Window.png" />
-=======
-<Frame>
-  ![Deal_Log_Settings_Window.png](/images/rediq/9167c0fbce67a2ba5ad4a814f15625694c46dda7.png)
->>>>>>> 867512ad
 </Frame>
 
 ### **Filtering**
@@ -49,12 +39,7 @@
 
 There is a search bar at the top of the deal log screen where you can search for a deal by name at any time.  Whether you have a filter on or not, you can always easily jump to your deal by searching for it by name.
 
-<<<<<<< HEAD
 
 <Frame caption="Search bar for filtering deals by name in the Deals section.">
   <img src="/images/rediq/a8d7d235de265f0366edf8e576d872dc22aa3dee.png" alt="Deal_Log_Search.png" />
-=======
-<Frame>
-  ![Deal_Log_Search.png](/images/rediq/a8d7d235de265f0366edf8e576d872dc22aa3dee.png)
->>>>>>> 867512ad
 </Frame>